--- conflicted
+++ resolved
@@ -196,19 +196,19 @@
 		},
 		Route{
 			"write", // Data-ingest route.
-<<<<<<< HEAD
 			"POST", "/write", true, writeLogEnabled,
 			func(w http.ResponseWriter, r *http.Request, user meta.User) {
 				<-reg.WaitFor("tsdb")
-				h.serveWrite(w, r, user)
+				h.serveWriteV1(w, r, user)
 			},
-=======
-			"POST", "/write", true, writeLogEnabled, h.serveWriteV1,
 		},
 		Route{
 			"write", // Data-ingest route.
-			"POST", "/api/v2/write", true, writeLogEnabled, h.serveWriteV2,
->>>>>>> 2e371db2
+			"POST", "/api/v2/write", true, writeLogEnabled,
+			func(w http.ResponseWriter, r *http.Request, user meta.User) {
+				<-reg.WaitFor("tsdb")
+				h.serveWriteV2(w, r, user)
+			},
 		},
 		Route{
 			"prometheus-write", // Prometheus remote write
