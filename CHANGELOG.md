--- conflicted
+++ resolved
@@ -5,12 +5,8 @@
 
 ### Bugfixes
 - [#2147](https://github.com/influxdb/influxdb/pull/2147): Set Go Max procs in a better location
-<<<<<<< HEAD
 - [#2151](https://github.com/influxdb/influxdb/pull/2151): Ignore replay commands on the metastore.
 
-=======
--
->>>>>>> 889694bf
 ## v0.9.0-rc19 [2015-04-01]
 
 ### Features
